--- conflicted
+++ resolved
@@ -67,11 +67,8 @@
         self,
         test_case: Union[LLMTestCase, ConversationalTestCase],
         _show_indicator: bool = True,
-<<<<<<< HEAD
         _in_component: bool = False,
-=======
         _additional_context: Optional[str] = None,
->>>>>>> 668f63a4
     ) -> float:
         if isinstance(test_case, ConversationalTestCase):
             test_case = test_case.turns[-1]
@@ -82,15 +79,12 @@
             if self.async_mode:
                 loop = get_or_create_event_loop()
                 loop.run_until_complete(
-<<<<<<< HEAD
-                    self.a_measure(test_case, _show_indicator=False, _in_component=_in_component)
-=======
                     self.a_measure(
                         test_case,
                         _show_indicator=False,
+                        _in_component=_in_component,
                         _additional_context=_additional_context,
                     )
->>>>>>> 668f63a4
                 )
             else:
                 self.evaluation_steps: List[str] = (
@@ -123,11 +117,8 @@
         self,
         test_case: Union[LLMTestCase, ConversationalTestCase],
         _show_indicator: bool = True,
-<<<<<<< HEAD
         _in_component: bool = False,
-=======
         _additional_context: Optional[str] = None,
->>>>>>> 668f63a4
     ) -> float:
         if isinstance(test_case, ConversationalTestCase):
             test_case = test_case.turns[-1]

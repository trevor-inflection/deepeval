--- conflicted
+++ resolved
@@ -15,10 +15,5 @@
     role_violations: List[str]
 
 
-<<<<<<< HEAD
-class Reason(BaseModel):
-    reason: str 
-=======
 class RoleViolationReason(BaseModel):
-    reason: str
->>>>>>> 9efc6b8e
+    reason: str
--- conflicted
+++ resolved
@@ -77,24 +77,8 @@
         )
 
     @classmethod
-<<<<<<< HEAD
-    def exact_match(cls, target: str, prediction: str) -> int:
-        """Metrics that calculates whether two sequences matches exactly or not.
-
-        Args:
-            target (str): The target string.
-            prediction (str): The predicted string from the llm
-
-        Returns:
-            int: The exact match score.
-        """
-        if not prediction:
-            return 0
-        return 1 if prediction.strip() == target.strip() else 0
-=======
     def exact_match(cls, target: str, prediction: str) -> float:
         raise NotImplementedError()
->>>>>>> 373d1c18
 
     @classmethod
     def quasi_exact_match(cls, target: str, prediction: str) -> float:

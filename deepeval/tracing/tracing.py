--- conflicted
+++ resolved
@@ -219,11 +219,7 @@
     tags: Optional[List[str]] = None
     metadata: Optional[Dict[str, Any]] = None
     thread_id: Optional[str] = None
-<<<<<<< HEAD
     user_id: Optional[str] = None
-=======
-
->>>>>>> 5c81550a
 
 # Create a context variable to track the current span
 current_span_context: ContextVar[Optional[BaseSpan]] = ContextVar(
@@ -674,12 +670,8 @@
             metadata=trace.metadata,
             tags=trace.tags,
             environment=self.environment,
-<<<<<<< HEAD
             threadId=trace.thread_id,
             userId=trace.user_id
-=======
-            threadId=trace.thread_id
->>>>>>> 5c81550a
         )
 
     def _convert_span_to_api_span(self, span: BaseSpan) -> BaseApiSpan:
@@ -1219,12 +1211,8 @@
 def update_current_trace(
     tags: Optional[List[str]] = None, 
     metadata: Optional[Dict[str, Any]] = None,
-<<<<<<< HEAD
     thread_id: Optional[str] = None,
     user_id: Optional[str] = None
-=======
-    thread_id: Optional[str] = None
->>>>>>> 5c81550a
 ):
     current_trace = current_trace_context.get()
     if not current_trace:
@@ -1234,10 +1222,6 @@
     if metadata:
         current_trace.metadata = metadata
     if thread_id:
-<<<<<<< HEAD
         current_trace.thread_id = thread_id
     if user_id:
-        current_trace.user_id = user_id
-=======
-        current_trace.thread_id = thread_id
->>>>>>> 5c81550a
+        current_trace.user_id = user_ids
import os
import time
from deepeval.integrations.langchain.callback import CallbackHandler
from deepeval.metrics import TaskCompletionMetric
import deepeval
from langgraph.prebuilt import create_react_agent
<<<<<<< HEAD
from deepeval.dataset import Golden, EvaluationDataset
=======
from deepeval.dataset import EvaluationDataset, Golden

from deepeval.dataset import Golden
>>>>>>> 6b2818a7
from deepeval.evaluate.configs import AsyncConfig

from dotenv import load_dotenv
load_dotenv()

task_completion = TaskCompletionMetric(
    threshold=0.7, model="gpt-4o-mini", include_reason=True
)


def get_weather(city: str) -> str:
    """Returns the weather in a city"""
    return f"It's always sunny in {city}!"


agent = create_react_agent(
    model="openai:gpt-4o-mini",
    tools=[get_weather],
    prompt="You are a helpful assistant",
)

goldens = [
    Golden(input="What is the weather in Bogotá, Colombia?"),
    Golden(input="What is the weather in Paris, France?"),
]

dataset = EvaluationDataset(goldens=goldens)
<<<<<<< HEAD
=======

>>>>>>> 6b2818a7
for golden in dataset.evals_iterator():
    agent.invoke(
        input={"messages": [{"role": "user", "content": golden.input}]},
        config={
            "callbacks": [
                CallbackHandler(
                    metrics=[task_completion],
<<<<<<< HEAD
                    metric_collection="Task Completion Metric",
=======
>>>>>>> 6b2818a7
                )
            ]
        },
    )<|MERGE_RESOLUTION|>--- conflicted
+++ resolved
@@ -4,13 +4,7 @@
 from deepeval.metrics import TaskCompletionMetric
 import deepeval
 from langgraph.prebuilt import create_react_agent
-<<<<<<< HEAD
 from deepeval.dataset import Golden, EvaluationDataset
-=======
-from deepeval.dataset import EvaluationDataset, Golden
-
-from deepeval.dataset import Golden
->>>>>>> 6b2818a7
 from deepeval.evaluate.configs import AsyncConfig
 
 from dotenv import load_dotenv
@@ -38,10 +32,7 @@
 ]
 
 dataset = EvaluationDataset(goldens=goldens)
-<<<<<<< HEAD
-=======
 
->>>>>>> 6b2818a7
 for golden in dataset.evals_iterator():
     agent.invoke(
         input={"messages": [{"role": "user", "content": golden.input}]},
@@ -49,10 +40,6 @@
             "callbacks": [
                 CallbackHandler(
                     metrics=[task_completion],
-<<<<<<< HEAD
-                    metric_collection="Task Completion Metric",
-=======
->>>>>>> 6b2818a7
                 )
             ]
         },
